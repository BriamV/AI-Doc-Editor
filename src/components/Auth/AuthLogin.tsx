--- conflicted
+++ resolved
@@ -3,11 +3,8 @@
  * T-02: OAuth 2.0 + JWT with multiple providers
  */
 import React, { useState } from 'react';
-<<<<<<< HEAD
-=======
 import { useNavigate } from 'react-router-dom';
 import type { User } from '../../types/auth';
->>>>>>> e8ebe612
 import { useAuth } from '@hooks/useAuth';
 import { getEnvVar } from '@utils/env';
 
@@ -16,9 +13,150 @@
   onError?: (error: string) => void;
 }
 
+// Login button component
+const LoginButton = ({
+  provider,
+  selectedProvider,
+  isLoading,
+  onClick,
+  onMouseEnter,
+}: {
+  provider: 'google' | 'microsoft';
+  selectedProvider: 'google' | 'microsoft';
+  isLoading: boolean;
+  onClick: () => void;
+  onMouseEnter: () => void;
+}) => {
+  const isGoogle = provider === 'google';
+  const isSelected = selectedProvider === provider;
+  const isCurrentlyLoading = isLoading && isSelected;
+
+  const buttonText = isCurrentlyLoading
+    ? 'Signing in...'
+    : `Continue with ${isGoogle ? 'Google' : 'Microsoft'}`;
+
+  const buttonClasses = `
+    w-full flex items-center justify-center px-4 py-3 border rounded-lg
+    transition-colors duration-200
+    ${
+      isSelected
+        ? `border-${isGoogle ? 'blue-500' : 'blue-600'} bg-${isGoogle ? 'blue-50' : 'blue-50'} text-blue-700`
+        : 'border-gray-300 hover:border-gray-400'
+    }
+    ${isLoading ? 'opacity-50 cursor-not-allowed' : 'hover:bg-gray-50'}
+  `;
+
+  return (
+    <button
+      onClick={onClick}
+      disabled={isLoading}
+      className={buttonClasses}
+      onMouseEnter={onMouseEnter}
+    >
+      {isGoogle ? (
+        <svg className="w-5 h-5 mr-3" viewBox="0 0 24 24">
+          <path
+            fill="#4285F4"
+            d="M22.56 12.25c0-.78-.07-1.53-.2-2.25H12v4.26h5.92c-.26 1.37-1.04 2.53-2.21 3.31v2.77h3.57c2.08-1.92 3.28-4.74 3.28-8.09z"
+          />
+          <path
+            fill="#34A853"
+            d="M12 23c2.97 0 5.46-.98 7.28-2.66l-3.57-2.77c-.98.66-2.23 1.06-3.71 1.06-2.86 0-5.29-1.93-6.16-4.53H2.18v2.84C3.99 20.53 7.7 23 12 23z"
+          />
+          <path
+            fill="#FBBC05"
+            d="M5.84 14.09c-.22-.66-.35-1.36-.35-2.09s.13-1.43.35-2.09V7.07H2.18C1.43 8.55 1 10.22 1 12s.43 3.45 1.18 4.93l2.85-2.22.81-.62z"
+          />
+          <path
+            fill="#EA4335"
+            d="M12 5.38c1.62 0 3.06.56 4.21 1.64l3.15-3.15C17.45 2.09 14.97 1 12 1 7.7 1 3.99 3.47 2.18 7.07l3.66 2.84c.87-2.6 3.3-4.53 6.16-4.53z"
+          />
+        </svg>
+      ) : (
+        <svg className="w-5 h-5 mr-3" viewBox="0 0 24 24">
+          <path fill="#f25022" d="M1 1h10v10H1z" />
+          <path fill="#00a4ef" d="M13 1h10v10H13z" />
+          <path fill="#7fba00" d="M1 13h10v10H1z" />
+          <path fill="#ffb900" d="M13 13h10v10H13z" />
+        </svg>
+      )}
+      {buttonText}
+    </button>
+  );
+};
+
+// Backend fallback component
+const BackendFallback = () => (
+  <div className="auth-fallback p-4 bg-yellow-50 border border-yellow-200 rounded-lg">
+    <h3 className="text-lg font-semibold text-yellow-800 mb-2">T-02 Backend Unavailable</h3>
+    <p className="text-yellow-700 mb-3">
+      OAuth + JWT backend is not running. Using existing Google OAuth.
+    </p>
+    <p className="text-sm text-yellow-600">
+      To enable full T-02 features, start backend: <code>make docker-backend</code>
+    </p>
+  </div>
+);
+
+// Authentication header component
+const AuthHeader = () => (
+  <div className="text-center">
+    <h2 className="text-xl font-semibold mb-2">Sign in to AI Doc Editor</h2>
+    <p className="text-gray-600 mb-4">Choose your authentication provider</p>
+  </div>
+);
+
+// Provider buttons container
+const ProviderButtons = ({
+  selectedProvider,
+  isLoading,
+  onProviderClick,
+  onProviderHover,
+}: {
+  selectedProvider: 'google' | 'microsoft';
+  isLoading: boolean;
+  onProviderClick: (provider: 'google' | 'microsoft') => void;
+  onProviderHover: (provider: 'google' | 'microsoft') => void;
+}) => (
+  <div className="space-y-3">
+    <LoginButton
+      provider="google"
+      selectedProvider={selectedProvider}
+      isLoading={isLoading}
+      onClick={() => onProviderClick('google')}
+      onMouseEnter={() => onProviderHover('google')}
+    />
+    <LoginButton
+      provider="microsoft"
+      selectedProvider={selectedProvider}
+      isLoading={isLoading}
+      onClick={() => onProviderClick('microsoft')}
+      onMouseEnter={() => onProviderHover('microsoft')}
+    />
+  </div>
+);
+
+// Terms and privacy notice
+const TermsNotice = () => (
+  <div className="text-center">
+    <p className="text-xs text-gray-500">
+      By signing in, you agree to our Terms of Service and Privacy Policy
+    </p>
+  </div>
+);
+
+// Backend status indicator
+const BackendStatus = ({ backendAvailable }: { backendAvailable: boolean }) => (
+  <div className="flex items-center justify-center space-x-2 text-xs text-gray-500">
+    <div className={`w-2 h-2 rounded-full ${backendAvailable ? 'bg-green-500' : 'bg-red-500'}`} />
+    <span>T-02 Backend: {backendAvailable ? 'Available' : 'Unavailable'}</span>
+  </div>
+);
+
 const AuthLogin: React.FC<AuthLoginProps> = ({ onSuccess, onError }) => {
   const { login, isLoading, backendAvailable } = useAuth();
   const [selectedProvider, setSelectedProvider] = useState<'google' | 'microsoft'>('google');
+  const navigate = useNavigate();
 
   const handleLogin = async (provider: 'google' | 'microsoft') => {
     try {
@@ -31,18 +169,55 @@
     }
   };
 
+  // Dev/Test helper: simulate login without backend
+  const handleTestLogin = (role: 'admin' | 'editor') => {
+    const testUser: User = {
+      id: '1',
+      email: role === 'admin' ? 'admin@example.com' : 'user@example.com',
+      name: role === 'admin' ? 'Admin' : 'Editor',
+      role,
+      provider: 'google',
+    };
+
+    // Security: Generate secure test token with proper entropy and HMAC-like structure
+    const generateSecureTestToken = (userRole: string): string => {
+      const timestamp = Date.now();
+
+      // Generate high-entropy random data (32 bytes for 256-bit security)
+      const randomBytes = crypto.getRandomValues(new Uint8Array(32));
+      const randomHex = Array.from(randomBytes, byte => byte.toString(16).padStart(2, '0')).join(
+        ''
+      );
+
+      // Create HMAC-like structure: payload + separator + signature
+      const payload = `test-${userRole}-${timestamp}`;
+
+      // Generate signature using additional entropy
+      const sigBytes = crypto.getRandomValues(new Uint8Array(16));
+      const signature = Array.from(sigBytes, byte => byte.toString(16).padStart(2, '0')).join('');
+
+      // Combine with proper structure and use Base64URL encoding for web safety
+      const tokenData = `${payload}.${randomHex}.${signature}`;
+      return btoa(tokenData).replace(/\+/g, '-').replace(/\//g, '_').replace(/=/g, '');
+    };
+
+    // Set secure tokens with expiry (1 hour for testing)
+    const secureToken = generateSecureTestToken(role);
+    const expiry = Date.now() + 60 * 60 * 1000; // 1 hour
+
+    window.localStorage.setItem('auth_token', secureToken);
+    window.localStorage.setItem('user_role', role);
+    window.localStorage.setItem('token_expiry', expiry.toString());
+
+    // Use test interface exposed in main.tsx
+    window.app?.login(testUser);
+    // Navigate to home after test login
+    navigate('/');
+  };
+
+  // When backend is not available, show fallback and also expose test login in dev/test
   if (!backendAvailable) {
     return (
-<<<<<<< HEAD
-      <div className="auth-fallback p-4 bg-yellow-50 border border-yellow-200 rounded-lg">
-        <h3 className="text-lg font-semibold text-yellow-800 mb-2">T-02 Backend Unavailable</h3>
-        <p className="text-yellow-700 mb-3">
-          OAuth + JWT backend is not running. Using existing Google OAuth.
-        </p>
-        <p className="text-sm text-yellow-600">
-          To enable full T-02 features, start backend: <code>make docker-backend</code>
-        </p>
-=======
       <div className="space-y-4">
         <BackendFallback />
         {(getEnvVar('DEV') || getEnvVar('VITE_ENABLE_TESTING') === 'true') && (
@@ -66,99 +241,12 @@
             </div>
           </div>
         )}
->>>>>>> e8ebe612
       </div>
     );
   }
 
   return (
     <div className="auth-login space-y-4">
-<<<<<<< HEAD
-      <div className="text-center">
-        <h2 className="text-xl font-semibold mb-2">Sign in to AI Doc Editor</h2>
-        <p className="text-gray-600 mb-4">Choose your authentication provider</p>
-      </div>
-
-      <div className="space-y-3">
-        {/* Google Login */}
-        <button
-          onClick={() => handleLogin('google')}
-          disabled={isLoading}
-          className={`
-            w-full flex items-center justify-center px-4 py-3 border rounded-lg
-            transition-colors duration-200
-            ${
-              selectedProvider === 'google'
-                ? 'border-blue-500 bg-blue-50 text-blue-700'
-                : 'border-gray-300 hover:border-gray-400'
-            }
-            ${isLoading ? 'opacity-50 cursor-not-allowed' : 'hover:bg-gray-50'}
-          `}
-          onMouseEnter={() => setSelectedProvider('google')}
-        >
-          <svg className="w-5 h-5 mr-3" viewBox="0 0 24 24">
-            <path
-              fill="#4285F4"
-              d="M22.56 12.25c0-.78-.07-1.53-.2-2.25H12v4.26h5.92c-.26 1.37-1.04 2.53-2.21 3.31v2.77h3.57c2.08-1.92 3.28-4.74 3.28-8.09z"
-            />
-            <path
-              fill="#34A853"
-              d="M12 23c2.97 0 5.46-.98 7.28-2.66l-3.57-2.77c-.98.66-2.23 1.06-3.71 1.06-2.86 0-5.29-1.93-6.16-4.53H2.18v2.84C3.99 20.53 7.7 23 12 23z"
-            />
-            <path
-              fill="#FBBC05"
-              d="M5.84 14.09c-.22-.66-.35-1.36-.35-2.09s.13-1.43.35-2.09V7.07H2.18C1.43 8.55 1 10.22 1 12s.43 3.45 1.18 4.93l2.85-2.22.81-.62z"
-            />
-            <path
-              fill="#EA4335"
-              d="M12 5.38c1.62 0 3.06.56 4.21 1.64l3.15-3.15C17.45 2.09 14.97 1 12 1 7.7 1 3.99 3.47 2.18 7.07l3.66 2.84c.87-2.6 3.3-4.53 6.16-4.53z"
-            />
-          </svg>
-          {isLoading && selectedProvider === 'google' ? 'Signing in...' : 'Continue with Google'}
-        </button>
-
-        {/* Microsoft Login */}
-        <button
-          onClick={() => handleLogin('microsoft')}
-          disabled={isLoading}
-          className={`
-            w-full flex items-center justify-center px-4 py-3 border rounded-lg
-            transition-colors duration-200
-            ${
-              selectedProvider === 'microsoft'
-                ? 'border-blue-600 bg-blue-50 text-blue-700'
-                : 'border-gray-300 hover:border-gray-400'
-            }
-            ${isLoading ? 'opacity-50 cursor-not-allowed' : 'hover:bg-gray-50'}
-          `}
-          onMouseEnter={() => setSelectedProvider('microsoft')}
-        >
-          <svg className="w-5 h-5 mr-3" viewBox="0 0 24 24">
-            <path fill="#f25022" d="M1 1h10v10H1z" />
-            <path fill="#00a4ef" d="M13 1h10v10H13z" />
-            <path fill="#7fba00" d="M1 13h10v10H1z" />
-            <path fill="#ffb900" d="M13 13h10v10H13z" />
-          </svg>
-          {isLoading && selectedProvider === 'microsoft'
-            ? 'Signing in...'
-            : 'Continue with Microsoft'}
-        </button>
-      </div>
-
-      <div className="text-center">
-        <p className="text-xs text-gray-500">
-          By signing in, you agree to our Terms of Service and Privacy Policy
-        </p>
-      </div>
-
-      {/* Backend Status Indicator */}
-      <div className="flex items-center justify-center space-x-2 text-xs text-gray-500">
-        <div
-          className={`w-2 h-2 rounded-full ${backendAvailable ? 'bg-green-500' : 'bg-red-500'}`}
-        />
-        <span>T-02 Backend: {backendAvailable ? 'Available' : 'Unavailable'}</span>
-      </div>
-=======
       <AuthHeader />
       <ProviderButtons
         selectedProvider={selectedProvider}
@@ -189,7 +277,6 @@
           </div>
         </div>
       )}
->>>>>>> e8ebe612
     </div>
   );
 };
