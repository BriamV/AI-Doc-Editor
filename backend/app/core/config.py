"""
Configuration settings for FastAPI backend
T-02: OAuth 2.0 + JWT settings
"""
<<<<<<< HEAD
from pydantic_settings import BaseSettings
from typing import Optional
=======

import re
import secrets
import logging
from typing import Optional, Dict, Any, List
from pydantic_settings import BaseSettings
from pydantic import Field, validator
from cryptography.fernet import Fernet
from urllib.parse import urlparse

>>>>>>> e8ebe612

class Settings(BaseSettings):
    # App settings
    APP_NAME: str = "AI Doc Editor API"
    DEBUG: bool = True
    
    # Database
    DATABASE_URL: str = "sqlite+aiosqlite:///./app.db"
<<<<<<< HEAD
    
    # JWT settings
    SECRET_KEY: str = "development-secret-key-change-in-production-T02-2025"
    ALGORITHM: str = "HS256"
    ACCESS_TOKEN_EXPIRE_MINUTES: int = 30
    REFRESH_TOKEN_EXPIRE_DAYS: int = 7
    
    # OAuth providers (Defaults para desarrollo, configuración real desde Admin UI)
    GOOGLE_CLIENT_ID: str = "demo-google-client-id"
    GOOGLE_CLIENT_SECRET: str = "demo-google-client-secret"
    MICROSOFT_CLIENT_ID: str = "demo-microsoft-client-id"
    MICROSOFT_CLIENT_SECRET: str = "demo-microsoft-client-secret"
    
    # CORS
    FRONTEND_URL: str = "http://localhost:5173"
    
    class Config:
        env_file = ".env"
        case_sensitive = True
=======

    # JWT settings - Enhanced security
    SECRET_KEY: str = Field(
        default="development-secret-key-change-in-production-T02-2025",
        description="JWT secret key - MUST be changed in production",
    )
    ALGORITHM: str = "HS256"
    ACCESS_TOKEN_EXPIRE_MINUTES: int = 30
    REFRESH_TOKEN_EXPIRE_DAYS: int = 7
    JWT_ISSUER: str = "ai-doc-editor"
    JWT_AUDIENCE: str = "ai-doc-editor-api"

    # Secret validation patterns
    JWT_SECRET_MIN_LENGTH: int = 32
    JWT_SECRET_ENTROPY_THRESHOLD: float = 3.0  # Minimum entropy bits per character

    # OAuth providers - Production ready configuration
    # Required for OAuth authentication - set via environment variables
    GOOGLE_CLIENT_ID: str = Field(
        default="", description="Google OAuth 2.0 Client ID - Required for Google authentication"
    )
    GOOGLE_CLIENT_SECRET: str = Field(
        default="", description="Google OAuth 2.0 Client Secret - SENSITIVE: Never log or expose"
    )
    MICROSOFT_CLIENT_ID: str = Field(
        default="",
        description="Microsoft OAuth 2.0 Client ID - Required for Microsoft authentication",
    )
    MICROSOFT_CLIENT_SECRET: str = Field(
        default="", description="Microsoft OAuth 2.0 Client Secret - SENSITIVE: Never log or expose"
    )

    # OAuth client ID validation patterns
    GOOGLE_CLIENT_ID_PATTERN: str = r"^[0-9]+-[a-zA-Z0-9_-]+\.apps\.googleusercontent\.com$"
    MICROSOFT_CLIENT_ID_PATTERN: str = (
        r"^[0-9a-f]{8}-[0-9a-f]{4}-[0-9a-f]{4}-[0-9a-f]{4}-[0-9a-f]{12}$"
    )

    # Production domain (required for production OAuth callbacks)
    PRODUCTION_DOMAIN: str = Field(
        default="", description="Production domain with protocol (e.g., https://yourdomain.com)"
    )

    # OAuth security enhancements
    OAUTH_SECRETS_ENCRYPTION_KEY: str = Field(
        default="", description="Fernet key for encrypting OAuth secrets at rest"
    )
    OAUTH_SECRET_ROTATION_DAYS: int = 90  # Recommend secret rotation every 90 days
    OAUTH_SECRET_EXPIRY_WARNING_DAYS: int = 30  # Warn 30 days before expiry
    OAUTH_CALLBACK_TIMEOUT_SECONDS: int = 300  # 5 minutes max for OAuth callbacks
    OAUTH_MAX_RETRIES: int = 3  # Maximum OAuth retry attempts
    OAUTH_RATE_LIMIT_PER_HOUR: int = 100  # OAuth requests per hour per IP

    # OAuth scopes
    GOOGLE_SCOPES: list = ["openid", "email", "profile"]
    MICROSOFT_SCOPES: list = ["openid", "email", "profile"]

    # OAuth security settings
    OAUTH_STATE_EXPIRE_MINUTES: int = 10  # State parameter expiration
    OAUTH_NONCE_LENGTH: int = 32  # Nonce length for security

    # CORS Security - Restrictive by default
    FRONTEND_URL: str = "http://localhost:5173"
    ALLOWED_ORIGINS: List[str] = ["http://localhost:5173", "http://127.0.0.1:5173"]
    CORS_ALLOW_CREDENTIALS: bool = True
    CORS_ALLOW_METHODS: List[str] = ["GET", "POST", "PUT", "DELETE", "PATCH"]
    CORS_ALLOW_HEADERS: List[str] = [
        "Authorization",
        "Content-Type",
        "X-Requested-With",
        "X-CSRF-Token",
        "Accept",
        "Accept-Version",
        "Content-Length",
        "Content-MD5",
        "Date",
        "X-Api-Version",
        "X-Request-ID",  # For request tracing
    ]
    CORS_MAX_AGE: int = 600  # 10 minutes

    # Enhanced CORS security for production
    CORS_STRICT_ORIGIN_VALIDATION: bool = True
    CORS_BLOCKED_USER_AGENTS: List[str] = ["curl", "wget", "scanner"]  # Block common scanners

    # Rate limiting settings
    AUDIT_RATE_LIMIT_ENABLED: bool = True
    RATE_LIMIT_PER_MINUTE: int = 60
    RATE_LIMIT_BURST: int = 10
    RATE_LIMIT_AUDIT_PER_MINUTE: int = 30  # Stricter for audit endpoints

    # Security settings
    SESSION_TIMEOUT_MINUTES: int = 30
    MAX_LOGIN_ATTEMPTS: int = 5
    LOGIN_LOCKOUT_MINUTES: int = 15
    PASSWORD_MIN_LENGTH: int = 8
    REQUIRE_HTTPS: bool = False  # Set to True in production

    # TLS 1.3 Configuration (Week 2 - T-12)
    TLS_SECURITY_LEVEL: str = "high"  # maximum, high, medium, compatibility
    TLS_CERTIFICATE_PATH: str = ""  # Path to TLS certificate file
    TLS_PRIVATE_KEY_PATH: str = ""  # Path to TLS private key file
    TLS_CERTIFICATE_CHAIN_PATH: str = ""  # Path to certificate chain file
    TLS_ENABLE_OCSP_STAPLING: bool = True
    TLS_CERTIFICATE_VALIDATION_TIMEOUT: int = 30
    TLS_PINNED_CERTIFICATES: List[str] = []  # SHA256 fingerprints for certificate pinning

    # Enhanced security settings
    SECURITY_HEADERS_ENABLED: bool = True
    HSTS_MAX_AGE: int = 31536000  # 1 year
    HSTS_INCLUDE_SUBDOMAINS: bool = True
    HSTS_PRELOAD: bool = True

    # Security monitoring
    FAILED_AUTH_THRESHOLD: int = 10  # Alert after 10 failed auth attempts
    SUSPICIOUS_ACTIVITY_WINDOW_MINUTES: int = 15
    SECURITY_EVENT_RETENTION_DAYS: int = 365
    INTRUSION_DETECTION_ENABLED: bool = True

    # Content Security Policy
    CSP_DEFAULT_SRC: str = "'self'"
    CSP_SCRIPT_SRC: str = "'self' 'unsafe-inline'"
    CSP_STYLE_SRC: str = "'self' 'unsafe-inline'"
    CSP_IMG_SRC: str = "'self' data: https:"
    CSP_FONT_SRC: str = "'self' data:"
    CSP_CONNECT_SRC: str = "'self'"
    CSP_FRAME_ANCESTORS: str = "'none'"

    # Audit system settings - Enhanced security
    AUDIT_ENABLED: bool = True
    AUDIT_RETENTION_DAYS: int = 365
    AUDIT_MAX_LOG_SIZE: int = 1000000
    AUDIT_INTEGRITY_CHECKS: bool = True
    AUDIT_ENCRYPTION_KEY: str = "audit-encryption-key-change-in-production"
    AUDIT_HASH_ALGORITHM: str = "SHA256"
    AUDIT_LOG_SENSITIVE_DATA: bool = False  # Disable logging sensitive data

    # Logging and monitoring
    LOG_LEVEL: str = "INFO"
    SECURITY_LOG_ENABLED: bool = True
    PERFORMANCE_MONITORING: bool = True

    # Security logging configuration
    SECURITY_LOG_FILE: str = "security.log"
    AUDIT_LOG_FILE: str = "audit.log"
    LOG_SANITIZATION_ENABLED: bool = True  # Remove sensitive data from logs
    LOG_STRUCTURED_FORMAT: bool = True  # Use structured JSON logging
    LOG_RETENTION_DAYS: int = 90

    # Sensitive data patterns to redact from logs
    SENSITIVE_PATTERNS: List[str] = [
        r"(?i)(password|secret|token|key)[:=]\s*['\"]?([^'\"\s,}]+)",
        r"(?i)(client_secret|refresh_token|access_token)[:=]\s*['\"]?([^'\"\s,}]+)",
        r"(?i)(authorization):\s*bearer\s+([^\s]+)",
        r"(?i)(api_key|apikey)[:=]\s*['\"]?([^'\"\s,}]+)",
    ]

    @validator("SECRET_KEY")
    def validate_secret_key(cls, v: str, values: Dict[str, Any]) -> str:
        """Validate JWT secret key strength"""
        environment = values.get("ENVIRONMENT", "development")

        if environment == "production":
            if len(v) < cls.JWT_SECRET_MIN_LENGTH:
                raise ValueError(
                    f"SECRET_KEY must be at least {cls.JWT_SECRET_MIN_LENGTH} characters in production"
                )

            # Check for default development key
            if "development-secret-key" in v.lower():
                raise ValueError(
                    "SECRET_KEY must be changed from default development value in production"
                )

            # Calculate entropy (simplified)
            unique_chars = len(set(v))
            entropy = unique_chars / len(v) if len(v) > 0 else 0

            if entropy < cls.JWT_SECRET_ENTROPY_THRESHOLD / 10:  # Adjust threshold
                logging.warning("SECRET_KEY has low entropy. Consider using a more random key.")

        return v

    @validator("GOOGLE_CLIENT_ID")
    def validate_google_client_id(cls, v: str) -> str:
        """Validate Google OAuth Client ID format"""
        if v and not re.match(cls.GOOGLE_CLIENT_ID_PATTERN, v):
            raise ValueError(
                "Invalid Google Client ID format. Expected format: numbers-string.apps.googleusercontent.com"
            )
        return v

    @validator("MICROSOFT_CLIENT_ID")
    def validate_microsoft_client_id(cls, v: str) -> str:
        """Validate Microsoft OAuth Client ID format (UUID)"""
        if v and not re.match(cls.MICROSOFT_CLIENT_ID_PATTERN, v.lower()):
            raise ValueError(
                "Invalid Microsoft Client ID format. Expected UUID format: xxxxxxxx-xxxx-xxxx-xxxx-xxxxxxxxxxxx"
            )
        return v

    @validator("PRODUCTION_DOMAIN")
    def validate_production_domain(cls, v: str, values: Dict[str, Any]) -> str:
        """Validate production domain format and security"""
        environment = values.get("ENVIRONMENT", "development")

        if environment == "production" and v:
            # Ensure HTTPS in production
            if not v.startswith("https://"):
                raise ValueError(
                    "PRODUCTION_DOMAIN must use HTTPS in production environment for OAuth 2.0 compliance"
                )

            # Basic URL validation
            try:
                parsed = urlparse(v)
                if not parsed.netloc:
                    raise ValueError("Invalid domain format")
            except Exception:
                raise ValueError("Invalid PRODUCTION_DOMAIN format")

        return v

    def calculate_secret_entropy(self, secret: str) -> float:
        """Calculate entropy of a secret string"""
        if not secret:
            return 0.0

        # Count character frequency
        char_count = {}
        for char in secret:
            char_count[char] = char_count.get(char, 0) + 1

        # Calculate entropy
        length = len(secret)
        entropy = 0.0
        for count in char_count.values():
            probability = count / length
            if probability > 0:
                entropy -= probability * (probability.bit_length() - 1)

        return entropy

    def generate_secure_secret(self, length: int = 64) -> str:
        """Generate a cryptographically secure secret"""
        return secrets.token_urlsafe(length)

    def encrypt_secret(self, secret: str, key: Optional[str] = None) -> str:
        """Encrypt a secret using Fernet symmetric encryption"""
        if not key:
            key = self.OAUTH_SECRETS_ENCRYPTION_KEY or Fernet.generate_key().decode()

        try:
            fernet = Fernet(key.encode() if isinstance(key, str) else key)
            encrypted = fernet.encrypt(secret.encode())
            return encrypted.decode()
        except Exception as e:
            logging.error(f"Failed to encrypt secret: {str(e)}")
            raise ValueError("Secret encryption failed")

    def decrypt_secret(self, encrypted_secret: str, key: str) -> str:
        """Decrypt a secret using Fernet symmetric encryption"""
        try:
            fernet = Fernet(key.encode() if isinstance(key, str) else key)
            decrypted = fernet.decrypt(encrypted_secret.encode())
            return decrypted.decode()
        except Exception as e:
            logging.error(f"Failed to decrypt secret: {str(e)}")
            raise ValueError("Secret decryption failed")

    def sanitize_for_logging(self, data: Any) -> Any:
        """Remove sensitive information from data before logging"""
        if not self.LOG_SANITIZATION_ENABLED:
            return data

        if isinstance(data, dict):
            sanitized = {}
            for key, value in data.items():
                if any(
                    pattern in key.lower() for pattern in ["secret", "password", "token", "key"]
                ):
                    sanitized[key] = "***REDACTED***"
                else:
                    sanitized[key] = self.sanitize_for_logging(value)
            return sanitized
        elif isinstance(data, str):
            # Apply regex patterns to redact sensitive data
            sanitized = data
            for pattern in self.SENSITIVE_PATTERNS:
                sanitized = re.sub(pattern, r"\1=***REDACTED***", sanitized)
            return sanitized
        elif isinstance(data, (list, tuple)):
            return [self.sanitize_for_logging(item) for item in data]
        else:
            return data

    def validate_oauth_config(self) -> Dict[str, Any]:
        """
        Validate OAuth configuration and return status
        Returns dict with provider status and validation results
        """
        validation_results = {
            "google": {
                "enabled": bool(self.GOOGLE_CLIENT_ID and self.GOOGLE_CLIENT_SECRET),
                "client_id_set": bool(self.GOOGLE_CLIENT_ID),
                "client_secret_set": bool(self.GOOGLE_CLIENT_SECRET),
            },
            "microsoft": {
                "enabled": bool(self.MICROSOFT_CLIENT_ID and self.MICROSOFT_CLIENT_SECRET),
                "client_id_set": bool(self.MICROSOFT_CLIENT_ID),
                "client_secret_set": bool(self.MICROSOFT_CLIENT_SECRET),
            },
        }

        # Production environment validation
        if self.ENVIRONMENT == "production":
            # Validate OAuth credentials
            for provider, config in validation_results.items():
                if not config["enabled"]:
                    raise ValueError(
                        f"OAuth {provider.title()} credentials are required in production environment. "
                        f"Set {provider.upper()}_CLIENT_ID and {provider.upper()}_CLIENT_SECRET"
                    )

            # Validate production domain
            if not self.PRODUCTION_DOMAIN:
                raise ValueError(
                    "PRODUCTION_DOMAIN is required in production environment. "
                    "Set PRODUCTION_DOMAIN=https://yourdomain.com"
                )

            # Validate production domain format
            if not self.PRODUCTION_DOMAIN.startswith(("https://", "http://")):
                raise ValueError(
                    "PRODUCTION_DOMAIN must include protocol (https:// recommended for production)"
                )

        # Add comprehensive security validation
        validation_results["security_checks"] = {
            "https_enforced": self.ENVIRONMENT == "production" and self.REQUIRE_HTTPS,
            "secret_key_secure": self._is_secret_key_secure(),
            "cors_configured": len(self.ALLOWED_ORIGINS) > 0,
            "rate_limiting_enabled": self.AUDIT_RATE_LIMIT_ENABLED,
            "audit_enabled": self.AUDIT_ENABLED,
            "security_headers_enabled": self.SECURITY_HEADERS_ENABLED,
            "log_sanitization_enabled": self.LOG_SANITIZATION_ENABLED,
        }

        # OAuth-specific security validations
        validation_results["oauth_security"] = {
            "callback_timeout_configured": self.OAUTH_CALLBACK_TIMEOUT_SECONDS > 0,
            "rate_limiting_configured": self.OAUTH_RATE_LIMIT_PER_HOUR > 0,
            "secret_rotation_period": self.OAUTH_SECRET_ROTATION_DAYS,
            "client_id_formats_valid": self._validate_client_id_formats(),
        }

        return validation_results

    def _is_secret_key_secure(self) -> bool:
        """Check if SECRET_KEY meets security requirements"""
        if self.ENVIRONMENT != "production":
            return True

        return (
            len(self.SECRET_KEY) >= self.JWT_SECRET_MIN_LENGTH
            and "development-secret-key" not in self.SECRET_KEY.lower()
            and self.calculate_secret_entropy(self.SECRET_KEY) >= self.JWT_SECRET_ENTROPY_THRESHOLD
        )

    def _validate_client_id_formats(self) -> bool:
        """Validate OAuth client ID formats"""
        google_valid = not self.GOOGLE_CLIENT_ID or re.match(
            self.GOOGLE_CLIENT_ID_PATTERN, self.GOOGLE_CLIENT_ID
        )
        microsoft_valid = not self.MICROSOFT_CLIENT_ID or re.match(
            self.MICROSOFT_CLIENT_ID_PATTERN, self.MICROSOFT_CLIENT_ID.lower()
        )
        return google_valid and microsoft_valid

    def get_security_headers(self) -> Dict[str, str]:
        """Get security headers for HTTP responses"""
        headers = {}

        if self.SECURITY_HEADERS_ENABLED:
            headers.update(
                {
                    "X-Content-Type-Options": "nosniff",
                    "X-Frame-Options": "DENY",
                    "X-XSS-Protection": "1; mode=block",
                    "Referrer-Policy": "strict-origin-when-cross-origin",
                    "Permissions-Policy": "geolocation=(), microphone=(), camera=()",
                    "Content-Security-Policy": self._build_csp_header(),
                }
            )

            if self.REQUIRE_HTTPS:
                hsts_value = f"max-age={self.HSTS_MAX_AGE}"
                if self.HSTS_INCLUDE_SUBDOMAINS:
                    hsts_value += "; includeSubDomains"
                if self.HSTS_PRELOAD:
                    hsts_value += "; preload"
                headers["Strict-Transport-Security"] = hsts_value

        return headers

    def _build_csp_header(self) -> str:
        """Build Content Security Policy header"""
        csp_directives = [
            f"default-src {self.CSP_DEFAULT_SRC}",
            f"script-src {self.CSP_SCRIPT_SRC}",
            f"style-src {self.CSP_STYLE_SRC}",
            f"img-src {self.CSP_IMG_SRC}",
            f"font-src {self.CSP_FONT_SRC}",
            f"connect-src {self.CSP_CONNECT_SRC}",
            f"frame-ancestors {self.CSP_FRAME_ANCESTORS}",
            "base-uri 'self'",
            "form-action 'self'",
            "upgrade-insecure-requests" if self.REQUIRE_HTTPS else "",
        ]
        return "; ".join(filter(None, csp_directives))

    def check_secret_expiry(self) -> Dict[str, Any]:
        """Check if OAuth secrets need rotation (placeholder for future implementation)"""
        # This would typically check against a database of secret creation dates
        return {
            "google_secret_expires_soon": False,  # Implement actual logic
            "microsoft_secret_expires_soon": False,  # Implement actual logic
            "jwt_secret_expires_soon": False,  # Implement actual logic
            "rotation_recommended_in_days": self.OAUTH_SECRET_ROTATION_DAYS,
        }

    def get_oauth_security_config(self) -> Dict[str, Any]:
        """Get OAuth-specific security configuration for monitoring"""
        return {
            "callback_timeout": self.OAUTH_CALLBACK_TIMEOUT_SECONDS,
            "max_retries": self.OAUTH_MAX_RETRIES,
            "rate_limit_per_hour": self.OAUTH_RATE_LIMIT_PER_HOUR,
            "secret_rotation_days": self.OAUTH_SECRET_ROTATION_DAYS,
            "expiry_warning_days": self.OAUTH_SECRET_EXPIRY_WARNING_DAYS,
            "client_id_validation_enabled": True,
            "encryption_enabled": bool(self.OAUTH_SECRETS_ENCRYPTION_KEY),
        }

    def get_tls_security_config(self) -> Dict[str, Any]:
        """Get TLS-specific security configuration"""
        return {
            "security_level": self.TLS_SECURITY_LEVEL,
            "certificate_path": self.TLS_CERTIFICATE_PATH,
            "private_key_path": self.TLS_PRIVATE_KEY_PATH,
            "certificate_chain_path": self.TLS_CERTIFICATE_CHAIN_PATH,
            "ocsp_stapling_enabled": self.TLS_ENABLE_OCSP_STAPLING,
            "validation_timeout": self.TLS_CERTIFICATE_VALIDATION_TIMEOUT,
            "pinned_certificates_count": len(self.TLS_PINNED_CERTIFICATES),
            "https_required": self.REQUIRE_HTTPS,
            "hsts_enabled": self.SECURITY_HEADERS_ENABLED,
            "hsts_max_age": self.HSTS_MAX_AGE,
        }

    def get_oauth_redirect_uri(self, provider: str) -> str:
        """Get the appropriate OAuth redirect URI based on environment"""
        if self.ENVIRONMENT == "production":
            if not self.PRODUCTION_DOMAIN:
                raise ValueError(
                    "PRODUCTION_DOMAIN must be set for production OAuth callbacks. "
                    "Example: https://yourdomain.com"
                )
            base_url = self.PRODUCTION_DOMAIN
        else:
            # Development/staging: use localhost with backend port
            base_url = "http://localhost:8000"

        if provider.lower() == "google":
            return f"{base_url}/auth/google/callback"
        elif provider.lower() == "microsoft":
            return f"{base_url}/auth/microsoft/callback"
        else:
            raise ValueError(f"Unsupported OAuth provider: {provider}")

    class Config:
        env_file = ".env"
        case_sensitive = True
        extra = "ignore"  # Allow extra fields in .env file

        # Security: Validate environment on startup
        validate_assignment = True

        # Custom JSON encoders for sensitive data
        json_encoders = {
            # Redact sensitive fields in JSON serialization
            str: lambda v: (
                "***REDACTED***"
                if any(keyword in str(v).lower() for keyword in ["secret", "password", "token"])
                and len(str(v)) > 10
                else v
            )
        }

>>>>>>> e8ebe612

settings = Settings()<|MERGE_RESOLUTION|>--- conflicted
+++ resolved
@@ -2,10 +2,6 @@
 Configuration settings for FastAPI backend
 T-02: OAuth 2.0 + JWT settings
 """
-<<<<<<< HEAD
-from pydantic_settings import BaseSettings
-from typing import Optional
-=======
 
 import re
 import secrets
@@ -16,36 +12,20 @@
 from cryptography.fernet import Fernet
 from urllib.parse import urlparse
 
->>>>>>> e8ebe612
 
 class Settings(BaseSettings):
     # App settings
     APP_NAME: str = "AI Doc Editor API"
     DEBUG: bool = True
-    
+    ENVIRONMENT: str = "development"  # development, staging, production
+
+    # Production security settings
+    SECURE_SSL_REDIRECT: bool = False  # Enable in production with HTTPS
+    SECURE_HEADERS: bool = True
+    ALLOWED_HOSTS: list = ["localhost", "127.0.0.1", "0.0.0.0"]
+
     # Database
     DATABASE_URL: str = "sqlite+aiosqlite:///./app.db"
-<<<<<<< HEAD
-    
-    # JWT settings
-    SECRET_KEY: str = "development-secret-key-change-in-production-T02-2025"
-    ALGORITHM: str = "HS256"
-    ACCESS_TOKEN_EXPIRE_MINUTES: int = 30
-    REFRESH_TOKEN_EXPIRE_DAYS: int = 7
-    
-    # OAuth providers (Defaults para desarrollo, configuración real desde Admin UI)
-    GOOGLE_CLIENT_ID: str = "demo-google-client-id"
-    GOOGLE_CLIENT_SECRET: str = "demo-google-client-secret"
-    MICROSOFT_CLIENT_ID: str = "demo-microsoft-client-id"
-    MICROSOFT_CLIENT_SECRET: str = "demo-microsoft-client-secret"
-    
-    # CORS
-    FRONTEND_URL: str = "http://localhost:5173"
-    
-    class Config:
-        env_file = ".env"
-        case_sensitive = True
-=======
 
     # JWT settings - Enhanced security
     SECRET_KEY: str = Field(
@@ -543,6 +523,5 @@
             )
         }
 
->>>>>>> e8ebe612
 
 settings = Settings()